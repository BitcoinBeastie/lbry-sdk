--- conflicted
+++ resolved
@@ -586,19 +586,10 @@
 
         def _get_lbrynet_version():
             try:
-<<<<<<< HEAD
                 r = pkg_resources.get_distribution("lbrynet").version
                 log.info("Local lbrynet: %s" % lbrynet_version)
                 log.info("Available lbrynet: %s" % r)
                 self.pip_lbrynet_version = r
-=======
-                version = get_lbrynet_version_from_github()
-                log.info(
-                    "remote lbrynet %s > local lbrynet %s = %s",
-                    version, lbrynet_version, compare_versions(version, lbrynet_version)
-                )
-                self.git_lbrynet_version = version
->>>>>>> ceeebebc
                 return defer.succeed(None)
             except:
                 log.info("Failed to get lbrynet version from git")
