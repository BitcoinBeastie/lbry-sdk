import os
import logging
import shutil
import sys
import json

from urllib2 import urlopen
from StringIO import StringIO
from twisted.internet import defer
from twisted.internet.task import LoopingCall
from lbrynet import settings
from lbrynet.lbrynet_daemon.Resources import NoCacheStaticFile
from lbrynet import __version__ as lbrynet_version
from lbryum.version import LBRYUM_VERSION as lbryum_version
from zipfile import ZipFile
from appdirs import user_data_dir

if sys.platform != "darwin":
    log_dir = os.path.join(os.path.expanduser("~"), ".lbrynet")
else:
    log_dir = user_data_dir("LBRY")

if not os.path.isdir(log_dir):
    os.mkdir(log_dir)

lbrynet_log = os.path.join(log_dir, settings.LOG_FILE_NAME)
log = logging.getLogger(__name__)


class UIManager(object):
    def __init__(self, root):
        if sys.platform != "darwin":
            self.data_dir = os.path.join(os.path.expanduser("~"), '.lbrynet')
        else:
            self.data_dir = user_data_dir("LBRY")

        self.ui_root = os.path.join(self.data_dir, "lbry-ui")
        self.active_dir = os.path.join(self.ui_root, "active")
        self.update_dir = os.path.join(self.ui_root, "update")

        if not os.path.isdir(self.data_dir):
            os.mkdir(self.data_dir)
        if not os.path.isdir(self.ui_root):
            os.mkdir(self.ui_root)
        if not os.path.isdir(self.active_dir):
            os.mkdir(self.active_dir)
        if not os.path.isdir(self.update_dir):
            os.mkdir(self.update_dir)

        self.config = os.path.join(self.ui_root, "active.json")
        self.update_requires = os.path.join(self.update_dir, "requirements.txt")
        self.requirements = {}
        self.check_requirements = True
        self.ui_dir = self.active_dir
        self.git_version = None
        self.root = root
        self.branch = None
        self.update_checker = LoopingCall(self.setup)

        if not os.path.isfile(os.path.join(self.config)):
            self.loaded_git_version = None
            self.loaded_branch = None
            self.loaded_requirements = None
        else:
            try:
                f = open(self.config, "r")
                loaded_ui = json.loads(f.read())
                f.close()
                self.loaded_git_version = loaded_ui['commit']
                self.loaded_branch = loaded_ui['branch']
                self.loaded_requirements = loaded_ui['requirements']
            except:
                self.loaded_git_version = None
                self.loaded_branch = None
                self.loaded_requirements = None

<<<<<<< HEAD
    def setup(self, branch=None, check_requirements=None, user_specified=None):
        local_ui_path = settings.local_ui_path or user_specified
        self.branch = settings.ui_branch or branch
        self.check_requirements = settings.check_ui_requirements or check_requirements

        if local_ui_path:
            if os.path.isdir(local_ui_path):
                log.info("Checking user specified UI directory: " + str(local_ui_path))
=======
    def setup(self, branch=DEFAULT_UI_BRANCH, user_specified=None,
              branch_specified=False, check_requirements=None):
        if check_requirements is not None:
            self.check_requirements = check_requirements
        if self.branch is not None:
            self.branch = branch
        if user_specified:
            if os.path.isdir(user_specified):
                log.info("Checking user specified UI directory: " + str(user_specified))
>>>>>>> b360eb61
                self.branch = "user-specified"
                self.loaded_git_version = "user-specified"
                d = self.migrate_ui(source=local_ui_path)
                d.addCallback(lambda _: self._load_ui())
                return d
            else:
                log.info("User specified UI directory doesn't exist, using " + self.branch)
        elif self.loaded_branch == "user-specified":
            log.info("Loading user provided UI")
            d = self._load_ui()
            return d
        else:
            log.info("Checking for updates for UI branch: " + self.branch)
            self._git_url = "https://s3.amazonaws.com/lbry-ui/{}/data.json".format(self.branch)
            self._dist_url = "https://s3.amazonaws.com/lbry-ui/{}/dist.zip".format(self.branch)

        d = self._up_to_date()
        d.addCallback(lambda r: self._download_ui() if not r else self._load_ui())
        return d

    def _up_to_date(self):
        def _get_git_info():
            try:
                response = urlopen(self._git_url)
                data = json.loads(response.read())
                return defer.succeed(data['sha'])
            except Exception:
                return defer.fail()

        def _set_git(version):
            self.git_version = version.replace('\n', '')
            if self.git_version == self.loaded_git_version:
                log.info("UI is up to date")
                return defer.succeed(True)
            else:
                log.info("UI updates available, checking if installation meets requirements")
                return defer.succeed(False)

        def _use_existing():
            log.info("Failed to check for new ui version, trying to use cached ui")
            return defer.succeed(True)

        d = _get_git_info()
        d.addCallbacks(_set_git, lambda _: _use_existing)
        return d

    def migrate_ui(self, source=None):
        if not source:
            requires_file = self.update_requires
            source_dir = self.update_dir
            delete_source = True
        else:
            requires_file = os.path.join(source, "requirements.txt")
            source_dir = source
            delete_source = False

        def _skip_requirements():
            log.info("Skipping ui requirement check")
            return defer.succeed(True)

        def _check_requirements():
            if not os.path.isfile(requires_file):
                log.info("No requirements.txt file, rejecting request to migrate this UI")
                return defer.succeed(False)

            f = open(requires_file, "r")
            for requirement in [line for line in f.read().split('\n') if line]:
                t = requirement.split('=')
                if len(t) == 3:
                    self.requirements[t[0]] = {'version': t[1], 'operator': '=='}
                elif t[0][-1] == ">":
                    self.requirements[t[0][:-1]] = {'version': t[1], 'operator': '>='}
                elif t[0][-1] == "<":
                    self.requirements[t[0][:-1]] = {'version': t[1], 'operator': '<='}
            f.close()
            passed_requirements = True
            for r in self.requirements:
                if r == 'lbrynet':
                    c = lbrynet_version
                elif r == 'lbryum':
                    c = lbryum_version
                else:
                    c = None
                if c:
                    if self.requirements[r]['operator'] == '==':
                        if not self.requirements[r]['version'] == c:
                            passed_requirements = False
                            log.info("Local version %s of %s does not meet UI requirement for version %s" % (
                            c, r, self.requirements[r]['version']))
                        else:
                            log.info("Local version of %s meets ui requirement" % r)
                    if self.requirements[r]['operator'] == '>=':
                        if not self.requirements[r]['version'] <= c:
                            passed_requirements = False
                            log.info("Local version %s of %s does not meet UI requirement for version %s" % (
                            c, r, self.requirements[r]['version']))
                        else:
                            log.info("Local version of %s meets ui requirement" % r)
                    if self.requirements[r]['operator'] == '<=':
                        if not self.requirements[r]['version'] >= c:
                            passed_requirements = False
                            log.info("Local version %s of %s does not meet UI requirement for version %s" % (
                            c, r, self.requirements[r]['version']))
                        else:
                            log.info("Local version of %s meets ui requirement" % r)
            return defer.succeed(passed_requirements)

        def _disp_failure():
            log.info("Failed to satisfy requirements for branch '%s', update was not loaded" % self.branch)
            return defer.succeed(False)

        def _do_migrate():
            if os.path.isdir(self.active_dir):
                shutil.rmtree(self.active_dir)
            shutil.copytree(source_dir, self.active_dir)
            if delete_source:
                shutil.rmtree(source_dir)

            log.info("Loaded UI update")

            f = open(self.config, "w")
            loaded_ui = {'commit': self.git_version, 'branch': self.branch, 'requirements': self.requirements}
            f.write(json.dumps(loaded_ui))
            f.close()

            self.loaded_git_version = loaded_ui['commit']
            self.loaded_branch = loaded_ui['branch']
            self.loaded_requirements = loaded_ui['requirements']
            return defer.succeed(True)

        d = _check_requirements() if self.check_requirements else _skip_requirements()
        d.addCallback(lambda r: _do_migrate() if r else _disp_failure())
        return d

    def _download_ui(self):
        def _delete_update_dir():
            if os.path.isdir(self.update_dir):
                shutil.rmtree(self.update_dir)
            return defer.succeed(None)

        def _dl_ui():
            url = urlopen(self._dist_url)
            z = ZipFile(StringIO(url.read()))
            names = [i for i in z.namelist() if '.DS_exStore' not in i and '__MACOSX' not in i]
            z.extractall(self.update_dir, members=names)
            log.info("Downloaded files for UI commit " + str(self.git_version).replace("\n", ""))
            return self.branch

        d = _delete_update_dir()
        d.addCallback(lambda _: _dl_ui())
        d.addCallback(lambda _: self.migrate_ui())
        d.addCallback(lambda _: self._load_ui())
        return d

    def _load_ui(self):
        for d in [i[0] for i in os.walk(self.active_dir) if os.path.dirname(i[0]) == self.active_dir]:
            self.root.putChild(os.path.basename(d), NoCacheStaticFile(d))
        return defer.succeed(True)<|MERGE_RESOLUTION|>--- conflicted
+++ resolved
@@ -74,7 +74,6 @@
                 self.loaded_branch = None
                 self.loaded_requirements = None
 
-<<<<<<< HEAD
     def setup(self, branch=None, check_requirements=None, user_specified=None):
         local_ui_path = settings.local_ui_path or user_specified
         self.branch = settings.ui_branch or branch
@@ -83,17 +82,6 @@
         if local_ui_path:
             if os.path.isdir(local_ui_path):
                 log.info("Checking user specified UI directory: " + str(local_ui_path))
-=======
-    def setup(self, branch=DEFAULT_UI_BRANCH, user_specified=None,
-              branch_specified=False, check_requirements=None):
-        if check_requirements is not None:
-            self.check_requirements = check_requirements
-        if self.branch is not None:
-            self.branch = branch
-        if user_specified:
-            if os.path.isdir(user_specified):
-                log.info("Checking user specified UI directory: " + str(user_specified))
->>>>>>> b360eb61
                 self.branch = "user-specified"
                 self.loaded_git_version = "user-specified"
                 d = self.migrate_ui(source=local_ui_path)
